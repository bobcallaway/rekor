--- conflicted
+++ resolved
@@ -182,18 +182,8 @@
 			},
 		},
 	}
-<<<<<<< HEAD
 	attKey, attValue := v.AttestationKeyValue()
 	if attValue != nil {
-=======
-	attestation := v.Attestation()
-	if attestation != nil {
-		decodedAttestation, err := base64.StdEncoding.DecodeString(string(attestation))
-		if err != nil {
-			return nil, fmt.Errorf("decoding attestation: %w", err)
-		}
-		attH := sha256.Sum256(decodedAttestation)
->>>>>>> 547eb3ce
 		canonicalEntry.Content.PayloadHash = &models.IntotoV001SchemaContentPayloadHash{
 			Algorithm: swag.String(models.IntotoV001SchemaContentHashAlgorithmSha256),
 			Value:     swag.String(strings.Replace(attKey, fmt.Sprintf("%s:", models.IntotoV001SchemaContentHashAlgorithmSha256), "", 1)),
