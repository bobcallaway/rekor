// Code generated by go-swagger; DO NOT EDIT.

// /*
// Copyright The Rekor Authors.
//
// Licensed under the Apache License, Version 2.0 (the "License");
// you may not use this file except in compliance with the License.
// You may obtain a copy of the License at
//
//     http://www.apache.org/licenses/LICENSE-2.0
//
// Unless required by applicable law or agreed to in writing, software
// distributed under the License is distributed on an "AS IS" BASIS,
// WITHOUT WARRANTIES OR CONDITIONS OF ANY KIND, either express or implied.
// See the License for the specific language governing permissions and
// limitations under the License.
// */
//

package entries

// This file was generated by the swagger tool.
// Editing this file might prove futile when you re-run the swagger generate command

import (
	"context"
	"net/http"
	"time"

	"github.com/go-openapi/errors"
	"github.com/go-openapi/runtime"
	cr "github.com/go-openapi/runtime/client"
	"github.com/go-openapi/strfmt"
)

// NewGetLogEntryByUUIDParams creates a new GetLogEntryByUUIDParams object,
// with the default timeout for this client.
//
// Default values are not hydrated, since defaults are normally applied by the API server side.
//
// To enforce default values in parameter, use SetDefaults or WithDefaults.
func NewGetLogEntryByUUIDParams() *GetLogEntryByUUIDParams {
	return &GetLogEntryByUUIDParams{
		timeout: cr.DefaultTimeout,
	}
}

// NewGetLogEntryByUUIDParamsWithTimeout creates a new GetLogEntryByUUIDParams object
// with the ability to set a timeout on a request.
func NewGetLogEntryByUUIDParamsWithTimeout(timeout time.Duration) *GetLogEntryByUUIDParams {
	return &GetLogEntryByUUIDParams{
		timeout: timeout,
	}
}

// NewGetLogEntryByUUIDParamsWithContext creates a new GetLogEntryByUUIDParams object
// with the ability to set a context for a request.
func NewGetLogEntryByUUIDParamsWithContext(ctx context.Context) *GetLogEntryByUUIDParams {
	return &GetLogEntryByUUIDParams{
		Context: ctx,
	}
}

// NewGetLogEntryByUUIDParamsWithHTTPClient creates a new GetLogEntryByUUIDParams object
// with the ability to set a custom HTTPClient for a request.
func NewGetLogEntryByUUIDParamsWithHTTPClient(client *http.Client) *GetLogEntryByUUIDParams {
	return &GetLogEntryByUUIDParams{
		HTTPClient: client,
	}
}

/* GetLogEntryByUUIDParams contains all the parameters to send to the API endpoint
   for the get log entry by UUID operation.

   Typically these are written to a http.Request.
*/
type GetLogEntryByUUIDParams struct {

<<<<<<< HEAD
	/*EntryUUID
	  the UUID of the entry for which the inclusion proof information should be returned
=======
	/* EntryUUID.
>>>>>>> 90739a92

	   the UUID of the entry to be retrieved from the log. The UUID is also the merkle tree hash of the entry.
	*/
	EntryUUID string

	timeout    time.Duration
	Context    context.Context
	HTTPClient *http.Client
}

// WithDefaults hydrates default values in the get log entry by UUID params (not the query body).
//
// All values with no default are reset to their zero value.
func (o *GetLogEntryByUUIDParams) WithDefaults() *GetLogEntryByUUIDParams {
	o.SetDefaults()
	return o
}

// SetDefaults hydrates default values in the get log entry by UUID params (not the query body).
//
// All values with no default are reset to their zero value.
func (o *GetLogEntryByUUIDParams) SetDefaults() {
	// no default values defined for this parameter
}

// WithTimeout adds the timeout to the get log entry by UUID params
func (o *GetLogEntryByUUIDParams) WithTimeout(timeout time.Duration) *GetLogEntryByUUIDParams {
	o.SetTimeout(timeout)
	return o
}

// SetTimeout adds the timeout to the get log entry by UUID params
func (o *GetLogEntryByUUIDParams) SetTimeout(timeout time.Duration) {
	o.timeout = timeout
}

// WithContext adds the context to the get log entry by UUID params
func (o *GetLogEntryByUUIDParams) WithContext(ctx context.Context) *GetLogEntryByUUIDParams {
	o.SetContext(ctx)
	return o
}

// SetContext adds the context to the get log entry by UUID params
func (o *GetLogEntryByUUIDParams) SetContext(ctx context.Context) {
	o.Context = ctx
}

// WithHTTPClient adds the HTTPClient to the get log entry by UUID params
func (o *GetLogEntryByUUIDParams) WithHTTPClient(client *http.Client) *GetLogEntryByUUIDParams {
	o.SetHTTPClient(client)
	return o
}

// SetHTTPClient adds the HTTPClient to the get log entry by UUID params
func (o *GetLogEntryByUUIDParams) SetHTTPClient(client *http.Client) {
	o.HTTPClient = client
}

// WithEntryUUID adds the entryUUID to the get log entry by UUID params
func (o *GetLogEntryByUUIDParams) WithEntryUUID(entryUUID string) *GetLogEntryByUUIDParams {
	o.SetEntryUUID(entryUUID)
	return o
}

// SetEntryUUID adds the entryUuid to the get log entry by UUID params
func (o *GetLogEntryByUUIDParams) SetEntryUUID(entryUUID string) {
	o.EntryUUID = entryUUID
}

// WriteToRequest writes these params to a swagger request
func (o *GetLogEntryByUUIDParams) WriteToRequest(r runtime.ClientRequest, reg strfmt.Registry) error {

	if err := r.SetTimeout(o.timeout); err != nil {
		return err
	}
	var res []error

	// path param entryUUID
	if err := r.SetPathParam("entryUUID", o.EntryUUID); err != nil {
		return err
	}

	if len(res) > 0 {
		return errors.CompositeValidationError(res...)
	}
	return nil
}<|MERGE_RESOLUTION|>--- conflicted
+++ resolved
@@ -76,14 +76,9 @@
 */
 type GetLogEntryByUUIDParams struct {
 
-<<<<<<< HEAD
-	/*EntryUUID
-	  the UUID of the entry for which the inclusion proof information should be returned
-=======
 	/* EntryUUID.
->>>>>>> 90739a92
 
-	   the UUID of the entry to be retrieved from the log. The UUID is also the merkle tree hash of the entry.
+	   the UUID of the entry for which the inclusion proof information should be returned
 	*/
 	EntryUUID string
 
